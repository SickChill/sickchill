# coding=utf-8
# Author: Nic Wolfe <nic@wolfeden.ca>
#
# URL: https://sickrage.github.io
#
# This file is part of SickRage.
#
# SickRage is free software: you can redistribute it and/or modify
# it under the terms of the GNU General Public License as published by
# the Free Software Foundation, either version 3 of the License, or
# (at your option) any later version.
#
# SickRage is distributed in the hope that it will be useful,
# but WITHOUT ANY WARRANTY; without even the implied warranty of
# MERCHANTABILITY or FITNESS FOR A PARTICULAR PURPOSE. See the
# GNU General Public License for more details.
#
# You should have received a copy of the GNU General Public License
# along with SickRage. If not, see <http://www.gnu.org/licenses/>.

from __future__ import unicode_literals

from os import sys
from random import shuffle

import sickbeard
<<<<<<< HEAD
from sickbeard.providers import btn, womble, thepiratebay, torrentleech, iptorrents, torrentz, \
    omgwtfnzbs, scc, hdtorrents, torrentday, hdbits, hounddawgs, speedcd, nyaatorrents, bluetigers, xthor, abnormal, torrentbytes, cpasbien,\
    freshontv, morethantv, t411, tokyotoshokan, shazbat, rarbg, alpharatio, tntvillage, binsearch, torrentproject, extratorrent, \
    scenetime, btdigg, transmitthenet, tvchaosuk, bitcannon, pretome, gftracker, hdspace, newpct, elitetorrent, bitsnoop, danishbits, hd4free, limetorrents, \
    norbits, ilovetorrents, horriblesubs, filelist, zonetelechargement

__all__ = [
    'womble', 'btn', 'thepiratebay', 'torrentleech', 'scc', 'hdtorrents',
    'torrentday', 'hdbits', 'hounddawgs', 'iptorrents', 'omgwtfnzbs',
    'speedcd', 'nyaatorrents', 'torrentbytes', 'freshontv', 'cpasbien',
    'morethantv', 't411', 'tokyotoshokan', 'alpharatio',
    'shazbat', 'rarbg', 'tntvillage', 'binsearch', 'bluetigers',
    'xthor', 'abnormal', 'scenetime', 'btdigg', 'transmitthenet', 'tvchaosuk',
    'torrentproject', 'extratorrent', 'bitcannon', 'torrentz', 'pretome', 'gftracker',
    'hdspace', 'newpct', 'elitetorrent', 'bitsnoop', 'danishbits', 'hd4free', 'limetorrents',
    'norbits', 'ilovetorrents', 'horriblesubs', 'filelist', 'zonetelechargement'
=======
from sickbeard.providers import (abnormal, alpharatio, archetorrent, binsearch, bitcannon, btn, cpasbien, danishbits, elitetorrent, filelist, gftracker,
                                 hd4free, hdbits, hdspace, hdtorrents, hdtorrents_it, horriblesubs, hounddawgs, ilcorsaronero, immortalseed, iptorrents,
                                 limetorrents, morethantv, ncore, nebulance, newpct, norbits, nyaa, omgwtfnzbs, pretome, rarbg, scc, scenetime, shazbat,
                                 skytorrents, speedcd, thepiratebay, tntvillage, tokyotoshokan, torrent9, torrentbytes, torrentday, torrentleech,
                                 torrentproject, torrentz, tvchaosuk, xthor, yggtorrent)

__all__ = [
    'abnormal', 'alpharatio', 'archetorrent', 'binsearch', 'bitcannon', 'btn', 'cpasbien', 'danishbits',
    'elitetorrent', 'filelist', 'gftracker', 'hd4free', 'hdbits', 'hdspace', 'hdtorrents', 'hdtorrents_it',
    'horriblesubs', 'hounddawgs', 'ilcorsaronero', 'immortalseed', 'iptorrents', 'limetorrents', 'morethantv',
    'ncore', 'nebulance', 'newpct', 'norbits', 'nyaa', 'omgwtfnzbs', 'pretome', 'rarbg', 'scc', 'scenetime',
    'shazbat', 'skytorrents', 'speedcd', 'thepiratebay', 'tntvillage', 'tokyotoshokan', 'torrent9',
    'torrentbytes', 'torrentday', 'torrentleech', 'torrentproject', 'torrentz', 'tvchaosuk', 'xthor', 'yggtorrent'
>>>>>>> 6097457a
]


def sortedProviderList(randomize=False):
    initialList = sickbeard.providerList + sickbeard.newznabProviderList + sickbeard.torrentRssProviderList
    providerDict = dict(zip([x.get_id() for x in initialList], initialList))

    newList = []

    # add all modules in the priority list, in order
    for curModule in sickbeard.PROVIDER_ORDER:
        if curModule in providerDict:
            newList.append(providerDict[curModule])

    # add all enabled providers first
    for curModule in providerDict:
        if providerDict[curModule] not in newList and providerDict[curModule].is_enabled():
            newList.append(providerDict[curModule])

    # add any modules that are missing from that list
    for curModule in providerDict:
        if providerDict[curModule] not in newList:
            newList.append(providerDict[curModule])

    if randomize:
        shuffle(newList)

    return newList


def makeProviderList():
    return [x.provider for x in (getProviderModule(y) for y in __all__) if x]


def getProviderModule(name):
    name = name.lower()
    prefix = "sickbeard.providers."
    if name in __all__ and prefix + name in sys.modules:
        return sys.modules[prefix + name]
    else:
        raise Exception("Can't find " + prefix + name + " in " + "Providers")


def getProviderClass(provider_id):
    providerMatch = [x for x in
                     sickbeard.providerList + sickbeard.newznabProviderList + sickbeard.torrentRssProviderList if
                     x and x.get_id() == provider_id]

    if len(providerMatch) != 1:
        return None
    else:
        return providerMatch[0]


def check_enabled_providers():
    if not sickbeard.DEVELOPER:
        backlog_enabled, daily_enabled = False, False
        for provider in sortedProviderList():
            if provider.is_active():
                if provider.enable_daily:
                    daily_enabled = True

                if provider.enable_backlog:
                    backlog_enabled = True

                if backlog_enabled and daily_enabled:
                    break

        if not (daily_enabled and backlog_enabled):
            searches = ((_('daily searches and backlog searches'), _('daily searches'))[backlog_enabled],
                        _('backlog searches'))[daily_enabled]
            formatted_msg = _('No NZB/Torrent providers found or enabled for {searches}.<br/>'
                              'Please <a href="{web_root}/config/providers/">check your settings</a>.')
            sickbeard.helpers.add_site_message(formatted_msg.format(searches=searches, web_root=sickbeard.WEB_ROOT),
                                               tag='no_providers_enabled', level='danger')
        else:
            sickbeard.helpers.remove_site_message(tag='no_providers_enabled')<|MERGE_RESOLUTION|>--- conflicted
+++ resolved
@@ -24,29 +24,11 @@
 from random import shuffle
 
 import sickbeard
-<<<<<<< HEAD
-from sickbeard.providers import btn, womble, thepiratebay, torrentleech, iptorrents, torrentz, \
-    omgwtfnzbs, scc, hdtorrents, torrentday, hdbits, hounddawgs, speedcd, nyaatorrents, bluetigers, xthor, abnormal, torrentbytes, cpasbien,\
-    freshontv, morethantv, t411, tokyotoshokan, shazbat, rarbg, alpharatio, tntvillage, binsearch, torrentproject, extratorrent, \
-    scenetime, btdigg, transmitthenet, tvchaosuk, bitcannon, pretome, gftracker, hdspace, newpct, elitetorrent, bitsnoop, danishbits, hd4free, limetorrents, \
-    norbits, ilovetorrents, horriblesubs, filelist, zonetelechargement
-
-__all__ = [
-    'womble', 'btn', 'thepiratebay', 'torrentleech', 'scc', 'hdtorrents',
-    'torrentday', 'hdbits', 'hounddawgs', 'iptorrents', 'omgwtfnzbs',
-    'speedcd', 'nyaatorrents', 'torrentbytes', 'freshontv', 'cpasbien',
-    'morethantv', 't411', 'tokyotoshokan', 'alpharatio',
-    'shazbat', 'rarbg', 'tntvillage', 'binsearch', 'bluetigers',
-    'xthor', 'abnormal', 'scenetime', 'btdigg', 'transmitthenet', 'tvchaosuk',
-    'torrentproject', 'extratorrent', 'bitcannon', 'torrentz', 'pretome', 'gftracker',
-    'hdspace', 'newpct', 'elitetorrent', 'bitsnoop', 'danishbits', 'hd4free', 'limetorrents',
-    'norbits', 'ilovetorrents', 'horriblesubs', 'filelist', 'zonetelechargement'
-=======
 from sickbeard.providers import (abnormal, alpharatio, archetorrent, binsearch, bitcannon, btn, cpasbien, danishbits, elitetorrent, filelist, gftracker,
                                  hd4free, hdbits, hdspace, hdtorrents, hdtorrents_it, horriblesubs, hounddawgs, ilcorsaronero, immortalseed, iptorrents,
                                  limetorrents, morethantv, ncore, nebulance, newpct, norbits, nyaa, omgwtfnzbs, pretome, rarbg, scc, scenetime, shazbat,
                                  skytorrents, speedcd, thepiratebay, tntvillage, tokyotoshokan, torrent9, torrentbytes, torrentday, torrentleech,
-                                 torrentproject, torrentz, tvchaosuk, xthor, yggtorrent)
+                                 torrentproject, torrentz, tvchaosuk, xthor, yggtorrent,zonetelechargement)
 
 __all__ = [
     'abnormal', 'alpharatio', 'archetorrent', 'binsearch', 'bitcannon', 'btn', 'cpasbien', 'danishbits',
@@ -54,8 +36,7 @@
     'horriblesubs', 'hounddawgs', 'ilcorsaronero', 'immortalseed', 'iptorrents', 'limetorrents', 'morethantv',
     'ncore', 'nebulance', 'newpct', 'norbits', 'nyaa', 'omgwtfnzbs', 'pretome', 'rarbg', 'scc', 'scenetime',
     'shazbat', 'skytorrents', 'speedcd', 'thepiratebay', 'tntvillage', 'tokyotoshokan', 'torrent9',
-    'torrentbytes', 'torrentday', 'torrentleech', 'torrentproject', 'torrentz', 'tvchaosuk', 'xthor', 'yggtorrent'
->>>>>>> 6097457a
+    'torrentbytes', 'torrentday', 'torrentleech', 'torrentproject', 'torrentz', 'tvchaosuk', 'xthor', 'yggtorrent', 'zonetelechargement'
 ]
 
 

# coding=utf-8
# Author: Nic Wolfe <nic@wolfeden.ca>
# URL: https://sickrage.github.io
# Git: https://github.com/SickRage/SickRage.git
#
# This file is part of SickRage.
#
# SickRage is free software: you can redistribute it and/or modify
# it under the terms of the GNU General Public License as published by
# the Free Software Foundation, either version 3 of the License, or
# (at your option) any later version.
#
# SickRage is distributed in the hope that it will be useful,
# but WITHOUT ANY WARRANTY; without even the implied warranty of
# MERCHANTABILITY or FITNESS FOR A PARTICULAR PURPOSE. See the
# GNU General Public License for more details.
#
# You should have received a copy of the GNU General Public License
# along with SickRage. If not, see <http://www.gnu.org/licenses/>.

from __future__ import print_function, unicode_literals

import datetime
import os
import re
import threading
import traceback

import sickbeard
from sickbeard import clients, common, db, failed_history, helpers, history, logger, notifiers, nzbget, nzbSplitter, sab, show_name_helpers, ui
from sickbeard.common import MULTI_EP_RESULT, Quality, SEASON_RESULT, SNATCHED, SNATCHED_BEST, SNATCHED_PROPER
from sickrage.helper.encoding import ek
from sickrage.helper.exceptions import AuthException, ex
from sickrage.providers.GenericProvider import GenericProvider


def _downloadResult(result):
    """
    Downloads a result to the appropriate black hole folder.

    :param result: SearchResult instance to download.
    :return: boolean, True on success
    """

    resProvider = result.provider
    if resProvider is None:
        logger.log("Invalid provider name - this is a coding error, report it please", logger.ERROR)
        return False

    # nzbs with an URL can just be downloaded from the provider
    if result.resultType == "nzb":
        newResult = resProvider.download_result(result)
    # if it's an nzb data result
    elif result.resultType == "nzbdata":

        # get the final file path to the nzb
        fileName = ek(os.path.join, sickbeard.NZB_DIR, result.name + ".nzb")

        logger.log("Saving NZB to " + fileName)

        newResult = True

        # save the data to disk
        try:
            with ek(open, fileName, 'w') as fileOut:
                fileOut.write(result.extraInfo[0])

            helpers.chmodAsParent(fileName)

        except EnvironmentError as e:
            logger.log("Error trying to save NZB to black hole: " + ex(e), logger.ERROR)
            newResult = False
    elif result.resultType == "torrent":
        newResult = resProvider.download_result(result)
    else:
        logger.log("Invalid provider type - this is a coding error, report it please", logger.ERROR)
        newResult = False

    return newResult


def snatchEpisode(result, endStatus=SNATCHED):  # pylint: disable=too-many-branches, too-many-statements
    """
    Contains the internal logic necessary to actually "snatch" a result that
    has been found.

    :param result: SearchResult instance to be snatched.
    :param endStatus: the episode status that should be used for the episode object once it's snatched.
    :return: boolean, True on success
    """

    if result is None:
        return False

    result.priority = 0  # -1 = low, 0 = normal, 1 = high
    if sickbeard.ALLOW_HIGH_PRIORITY:
        # if it aired recently make it high priority
        for curEp in result.episodes:
            if datetime.date.today() - curEp.airdate <= datetime.timedelta(days=7):
                result.priority = 1

    endStatus = SNATCHED_PROPER if re.search(r'\b(proper|repack|real)\b', result.name, re.I) else endStatus

    if result.url.startswith('magnet') or result.url.endswith('torrent'):
        result.resultType = 'torrent'

    # NZBs can be sent straight to SAB or saved to disk
    if result.resultType in ("nzb", "nzbdata"):
        if sickbeard.NZB_METHOD == "blackhole":
            dlResult = _downloadResult(result)
        elif sickbeard.NZB_METHOD == "sabnzbd":
            dlResult = sab.sendNZB(result)
        elif sickbeard.NZB_METHOD == "nzbget":
            is_proper = True if endStatus == SNATCHED_PROPER else False
            dlResult = nzbget.sendNZB(result, is_proper)
        elif sickbeard.NZB_METHOD == "download_station":
            client = clients.getClientInstance(sickbeard.NZB_METHOD)(
                sickbeard.SYNOLOGY_DSM_HOST, sickbeard.SYNOLOGY_DSM_USERNAME, sickbeard.SYNOLOGY_DSM_PASSWORD)
            dlResult = client.sendNZB(result)
        else:
            logger.log("Unknown NZB action specified in config: " + sickbeard.NZB_METHOD, logger.ERROR)
            dlResult = False

    # Torrents can be sent to clients or saved to disk
    elif result.resultType == "torrent":
        # torrents are saved to disk when blackhole mode
        if sickbeard.TORRENT_METHOD == "blackhole":
            dlResult = _downloadResult(result)
        else:
            if not result.content and not result.url.startswith('magnet'):
                if result.provider.login():
                    result.content = result.provider.get_url(result.url, returns='content')

            if result.content or result.url.startswith('magnet'):
                client = clients.getClientInstance(sickbeard.TORRENT_METHOD)()
                dlResult = client.sendTORRENT(result)
            else:
                logger.log("Torrent file content is empty", logger.WARNING)
                dlResult = False

    elif result.resultType == "ddl":
        client = clients.getClientIstance(sickbeard.DDL_METHOD)()
        dlResult = client.sendDDL(result)

    else:
        logger.log("Unknown result type, unable to download it ({0!r})".format(result.resultType), logger.ERROR)
        dlResult = False

    if not dlResult:
        return False

    if sickbeard.USE_FAILED_DOWNLOADS:
        failed_history.logSnatch(result)

    ui.notifications.message('Episode snatched', result.name)

    history.logSnatch(result)

    # don't notify when we re-download an episode
    sql_l = []
    trakt_data = []
    for curEpObj in result.episodes:
        with curEpObj.lock:
            if isFirstBestMatch(result):
                curEpObj.status = Quality.compositeStatus(SNATCHED_BEST, result.quality)
            else:
                curEpObj.status = Quality.compositeStatus(endStatus, result.quality)

            sql_l.append(curEpObj.get_sql())

        if curEpObj.status not in Quality.DOWNLOADED:
            try:
                notifiers.notify_snatch("{0} from {1}".format(curEpObj._format_pattern('%SN - %Sx%0E - %EN - %QN'), result.provider.name))  # pylint: disable=protected-access
            except Exception:
                # Without this, when notification fail, it crashes the snatch thread and SR will
                # keep snatching until notification is sent
                logger.log("Failed to send snatch notification", logger.DEBUG)

            trakt_data.append((curEpObj.season, curEpObj.episode))

    data = notifiers.trakt_notifier.trakt_episode_data_generate(trakt_data)

    if sickbeard.USE_TRAKT and sickbeard.TRAKT_SYNC_WATCHLIST:
        logger.log("Add episodes, showid: indexerid " + str(result.show.indexerid) + ", Title " + str(result.show.name) + " to Traktv Watchlist", logger.DEBUG)
        if data:
            notifiers.trakt_notifier.update_watchlist(result.show, data_episode=data, update="add")

    if sql_l:
        main_db_con = db.DBConnection()
        main_db_con.mass_action(sql_l)

    return True


def pickBestResult(results, show):  # pylint: disable=too-many-branches
    """
    Find the best result out of a list of search results for a show

    :param results: list of result objects
    :param show: Shows we check for
    :return: best result object
    """
    results = results if isinstance(results, list) else [results]

    logger.log("Picking the best result out of " + str([x.name for x in results]), logger.DEBUG)

    bestResult = None

    # find the best result for the current episode
    for cur_result in results:
        if show and cur_result.show is not show:
            continue

        # build the black And white list
        if show.is_anime:
            if not show.release_groups.is_valid(cur_result):
                continue

        logger.log("Quality of " + cur_result.name + " is " + Quality.qualityStrings[cur_result.quality])

        anyQualities, bestQualities = Quality.splitQuality(show.quality)

        if cur_result.quality not in anyQualities + bestQualities:
            logger.log(cur_result.name + " is a quality we know we don't want, rejecting it", logger.DEBUG)
            continue

        if not show_name_helpers.filter_bad_releases(cur_result.name, parse=False, show=show):
            continue

        if hasattr(cur_result, 'size'):
            if sickbeard.USE_FAILED_DOWNLOADS and failed_history.hasFailed(cur_result.name, cur_result.size,
                                                                           cur_result.provider.name):
                logger.log(cur_result.name + " has previously failed, rejecting it")
                continue

        if not bestResult:
            bestResult = cur_result
        elif cur_result.quality in bestQualities and (bestResult.quality < cur_result.quality or bestResult.quality not in bestQualities):
            bestResult = cur_result
        elif cur_result.quality in anyQualities and bestResult.quality not in bestQualities and bestResult.quality < cur_result.quality:
            bestResult = cur_result
        elif bestResult.quality == cur_result.quality:
            if "proper" in cur_result.name.lower() or "real" in cur_result.name.lower() or "repack" in cur_result.name.lower():
                logger.log("Preferring " + cur_result.name + " (repack/proper/real over nuked)")
                bestResult = cur_result
            elif "internal" in bestResult.name.lower() and "internal" not in cur_result.name.lower():
                logger.log("Preferring " + cur_result.name + " (normal instead of internal)")
                bestResult = cur_result
            elif "xvid" in bestResult.name.lower() and "x264" in cur_result.name.lower():
                logger.log("Preferring " + cur_result.name + " (x264 over xvid)")
                bestResult = cur_result

    if bestResult:
        logger.log("Picked " + bestResult.name + " as the best", logger.DEBUG)
    else:
        logger.log("No result picked.", logger.DEBUG)

    return bestResult


def isFinalResult(result):
    """
    Checks if the given result is good enough quality that we can stop searching for other ones.

    :param result: quality to check
    :return: True if the result is the highest quality in both the any/best quality lists else False
    """

    logger.log("Checking if we should keep searching after we've found " + result.name, logger.DEBUG)

    show_obj = result.episodes[0].show

    any_qualities, best_qualities = Quality.splitQuality(show_obj.quality)

    # if there is a re-download that's higher than this then we definitely need to keep looking
    if best_qualities and result.quality < max(best_qualities):
        return False

    # if it does not match the shows black and white list its no good
    elif show_obj.is_anime and show_obj.release_groups.is_valid(result):
        return False

    # if there's no re-download that's higher (above) and this is the highest initial download then we're good
    elif any_qualities and result.quality in any_qualities:
        return True

    elif best_qualities and result.quality == max(best_qualities):
        return True

    # if we got here than it's either not on the lists, they're empty, or it's lower than the highest required
    else:
        return False


def isFirstBestMatch(result):
    """
    Checks if the given result is a best quality match and if we want to stop searching providers here.

    :param result: to check
    :return: True if the result is the best quality match else False
    """

    logger.log("Checking if we should stop searching for a better quality for for episode " + result.name,
               logger.DEBUG)

    show_obj = result.episodes[0].show

    any_qualities_, best_qualities = Quality.splitQuality(show_obj.quality)

    return result.quality in best_qualities if best_qualities else False


def wantedEpisodes(show, fromDate):
    """
    Get a list of episodes that we want to download
    :param show: Show these episodes are from
    :param fromDate: Search from a certain date
    :return: list of wanted episodes
    """
    wanted = []
    if show.paused:
        logger.log("Not checking for episodes of {0} because the show is paused".format(show.name), logger.DEBUG)
        return wanted

    allowed_qualities, preferred_qualities = common.Quality.splitQuality(show.quality)
    all_qualities = list(set(allowed_qualities + preferred_qualities))

    logger.log("Seeing if we need anything from " + show.name, logger.DEBUG)
    con = db.DBConnection()

    sql_results = con.select(
        "SELECT status, season, episode FROM tv_episodes WHERE showid = ? AND season > 0 and airdate > ?",
        [show.indexerid, fromDate.toordinal()]
    )

    # check through the list of statuses to see if we want any
    for result in sql_results:
        cur_status, cur_quality = common.Quality.splitCompositeStatus(int(result[b"status"] or -1))
        if cur_status not in {common.WANTED, common.DOWNLOADED, common.SNATCHED, common.SNATCHED_PROPER}:
            continue

        if cur_status != common.WANTED:
            if preferred_qualities:
                if cur_quality in preferred_qualities:
                    continue
            elif cur_quality in allowed_qualities:
                continue

        epObj = show.getEpisode(result[b"season"], result[b"episode"])
        epObj.wantedQuality = [i for i in all_qualities if i > cur_quality and i != common.Quality.UNKNOWN]
        wanted.append(epObj)

    return wanted


def searchForNeededEpisodes():
    """
    Check providers for details on wanted episodes

    :return: episodes we have a search hit for
    """
    foundResults = {}

    didSearch = False

    show_list = sickbeard.showList
    fromDate = datetime.date.fromordinal(1)
    episodes = []

    for curShow in show_list:
        if not curShow.paused:
            sickbeard.name_cache.buildNameCache(curShow)
            episodes.extend(wantedEpisodes(curShow, fromDate))

    if not episodes:
        # nothing wanted so early out, ie: avoid whatever abritrarily
        # complex thing a provider cache update entails, for example,
        # reading rss feeds
        logger.log("No episodes needed.", logger.INFO)
        return foundResults.values()

    origThreadName = threading.currentThread().name
    providers = [x for x in sickbeard.providers.sortedProviderList(sickbeard.RANDOMIZE_PROVIDERS) if x.is_active() and x.enable_daily]
    
    for curProvider in providers:
        threading.currentThread().name = origThreadName + " :: [" + curProvider.name + "]"
        curProvider.cache.update_cache()

    for curProvider in providers:
        threading.currentThread().name = origThreadName + " :: [" + curProvider.name + "]"
        curFoundResults = {}
        try:
            curFoundResults = curProvider.search_rss(episodes)
        except AuthException as e:
            logger.log("Authentication error: " + ex(e), logger.WARNING)
            continue
        except Exception as e:
            logger.log("Error while searching " + curProvider.name + ", skipping: " + ex(e), logger.ERROR)
            logger.log(traceback.format_exc(), logger.DEBUG)
            continue

        didSearch = True

        # pick a single result for each episode, respecting existing results
        for curEp in curFoundResults:
            if not curEp.show or curEp.show.paused:
                logger.log("Skipping {0} because the show is paused ".format(curEp.prettyName()), logger.DEBUG)
                continue

            bestResult = pickBestResult(curFoundResults[curEp], curEp.show)

            # if all results were rejected move on to the next episode
            if not bestResult:
                logger.log("All found results for " + curEp.prettyName() + " were rejected.", logger.DEBUG)
                continue

            # if it's already in the list (from another provider) and the newly found quality is no better then skip it
            if curEp in foundResults and bestResult.quality <= foundResults[curEp].quality:
                continue

            foundResults[curEp] = bestResult

    threading.currentThread().name = origThreadName

    if not didSearch:
        logger.log(
<<<<<<< HEAD
            u"No NZB/Torrent/DDL providers found or enabled in the sickrage config for daily searches. Please check your settings.",
            logger.WARNING)
=======
            "No NZB/Torrent providers found or enabled in the sickrage config for daily searches. Please check your settings.",
            logger.INFO)
>>>>>>> 6097457a

    return foundResults.values()


def searchProviders(show, episodes, manualSearch=False, downCurQuality=False):  # pylint: disable=too-many-locals, too-many-branches, too-many-statements
    """
    Walk providers for information on shows

    :param show: Show we are looking for
    :param episodes: Episodes we hope to find
    :param manualSearch: Boolean, is this a manual search?
    :param downCurQuality: Boolean, should we re-download currently available quality file
    :return: results for search
    """
    foundResults = {}
    finalResults = []

    didSearch = False

    # build name cache for show
    sickbeard.name_cache.buildNameCache(show)

    origThreadName = threading.currentThread().name

    providers = [x for x in sickbeard.providers.sortedProviderList(sickbeard.RANDOMIZE_PROVIDERS) if x.is_active() and x.enable_backlog]
    for curProvider in providers:
        threading.currentThread().name = origThreadName + " :: [" + curProvider.name + "]"
        curProvider.cache.update_cache()

    threading.currentThread().name = origThreadName

    for curProvider in providers:
        threading.currentThread().name = origThreadName + " :: [" + curProvider.name + "]"

        if curProvider.anime_only and not show.is_anime:
            logger.log("" + str(show.name) + " is not an anime, skipping", logger.DEBUG)
            continue

        foundResults[curProvider.name] = {}

        searchCount = 0
        search_mode = curProvider.search_mode

        # Always search for episode when manually searching when in sponly
        if search_mode == 'sponly' and manualSearch is True:
            search_mode = 'eponly'

        while True:
            searchCount += 1

            if search_mode == 'eponly':
                logger.log("Performing episode search for " + show.name)
            else:
                logger.log("Performing season pack search for " + show.name)

            try:
                searchResults = curProvider.find_search_results(show, episodes, search_mode, manualSearch, downCurQuality)
            except AuthException as error:
                logger.log("Authentication error: {0!r}".format(error), logger.WARNING)
                break
            except Exception as error:
                logger.log("Exception while searching {0}. Error: {1!r}".format(curProvider.name, error), logger.ERROR)
                logger.log(traceback.format_exc(), logger.DEBUG)
                break

            didSearch = True

            if len(searchResults):
                # make a list of all the results for this provider
                for curEp in searchResults:
                    if curEp in foundResults[curProvider.name]:
                        foundResults[curProvider.name][curEp] += searchResults[curEp]
                    else:
                        foundResults[curProvider.name][curEp] = searchResults[curEp]

                break
            elif not curProvider.search_fallback or searchCount == 2:
                break

            if search_mode == 'sponly':
                logger.log("Fallback episode search initiated", logger.DEBUG)
                search_mode = 'eponly'
            else:
                logger.log("Fallback season pack search initiate", logger.DEBUG)
                search_mode = 'sponly'

        # skip to next provider if we have no results to process
        if not foundResults[curProvider.name]:
            continue

        # pick the best season NZB
        bestSeasonResult = None
        if SEASON_RESULT in foundResults[curProvider.name]:
            bestSeasonResult = pickBestResult(foundResults[curProvider.name][SEASON_RESULT], show)

        highest_quality_overall = 0
        for cur_episode in foundResults[curProvider.name]:
            for cur_result in foundResults[curProvider.name][cur_episode]:
                if cur_result.quality != Quality.UNKNOWN and cur_result.quality > highest_quality_overall:
                    highest_quality_overall = cur_result.quality
        logger.log("The highest quality of any match is " + Quality.qualityStrings[highest_quality_overall],
                   logger.DEBUG)

        # see if every episode is wanted
        if bestSeasonResult:
            searchedSeasons = {str(x.season) for x in episodes}

            # get the quality of the season nzb
            seasonQual = bestSeasonResult.quality
            logger.log(
                "The quality of the season " + bestSeasonResult.provider.provider_type + " is " + Quality.qualityStrings[
                    seasonQual], logger.DEBUG)

            main_db_con = db.DBConnection()
            allEps = [int(x[b"episode"])
                      for x in main_db_con.select("SELECT episode FROM tv_episodes WHERE showid = ? AND ( season IN ( " + ','.join(searchedSeasons) + " ) )",
                                                  [show.indexerid])]

            logger.log(
                "Executed query: [SELECT episode FROM tv_episodes WHERE showid = {0} AND season in  {1}]".format(show.indexerid, ','.join(searchedSeasons)))
            logger.log("Episode list: " + str(allEps), logger.DEBUG)

            allWanted = True
            anyWanted = False
            for curEpNum in allEps:
                for season in {x.season for x in episodes}:
                    if not show.wantEpisode(season, curEpNum, seasonQual, downCurQuality):
                        allWanted = False
                    else:
                        anyWanted = True

            # if we need every ep in the season and there's nothing better then just download this and be done with it (unless single episodes are preferred)
            if allWanted and bestSeasonResult.quality == highest_quality_overall:
                logger.log(
                    "Every ep in this season is needed, downloading the whole " + bestSeasonResult.provider.provider_type + " " + bestSeasonResult.name)
                epObjs = []
                for curEpNum in allEps:
                    for season in {x.season for x in episodes}:
                        epObjs.append(show.getEpisode(season, curEpNum))
                bestSeasonResult.episodes = epObjs

                # Remove provider from thread name before return results
                threading.currentThread().name = origThreadName

                return [bestSeasonResult]

            elif not anyWanted:
                logger.log(
                    "No eps from this season are wanted at this quality, ignoring the result of " + bestSeasonResult.name,
                    logger.DEBUG)

            else:

                if bestSeasonResult.provider.provider_type == GenericProvider.NZB:
                    logger.log("Breaking apart the NZB and adding the individual ones to our results", logger.DEBUG)

                    # if not, break it apart and add them as the lowest priority results
                    individualResults = nzbSplitter.split_result(bestSeasonResult)
                    for curResult in individualResults:
                        if len(curResult.episodes) == 1:
                            epNum = curResult.episodes[0].episode
                        elif len(curResult.episodes) > 1:
                            epNum = MULTI_EP_RESULT

                        if epNum in foundResults[curProvider.name]:
                            foundResults[curProvider.name][epNum].append(curResult)
                        else:
                            foundResults[curProvider.name][epNum] = [curResult]

                # If this is a torrent all we can do is leech the entire torrent, user will have to select which eps not do download in his torrent client
                else:

                    # Season result from Torrent Provider must be a full-season torrent, creating multi-ep result for it.
                    logger.log(
                        "Adding multi-ep result for full-season torrent. Set the episodes you don't want to 'don't download' in your torrent client if desired!")
                    epObjs = []
                    for curEpNum in allEps:
                        for season in {x.season for x in episodes}:
                            epObjs.append(show.getEpisode(season, curEpNum))
                    bestSeasonResult.episodes = epObjs

                    if MULTI_EP_RESULT in foundResults[curProvider.name]:
                        foundResults[curProvider.name][MULTI_EP_RESULT].append(bestSeasonResult)
                    else:
                        foundResults[curProvider.name][MULTI_EP_RESULT] = [bestSeasonResult]

        # go through multi-ep results and see if we really want them or not, get rid of the rest
        multiResults = {}
        if MULTI_EP_RESULT in foundResults[curProvider.name]:
            for _multiResult in foundResults[curProvider.name][MULTI_EP_RESULT]:

                logger.log("Seeing if we want to bother with multi-episode result " + _multiResult.name, logger.DEBUG)

                # Filter result by ignore/required/whitelist/blacklist/quality, etc
                multiResult = pickBestResult(_multiResult, show)
                if not multiResult:
                    continue

                # see how many of the eps that this result covers aren't covered by single results
                neededEps = []
                notNeededEps = []
                for epObj in multiResult.episodes:
                    # if we have results for the episode
                    if epObj.episode in foundResults[curProvider.name] and len(foundResults[curProvider.name][epObj.episode]) > 0:
                        notNeededEps.append(epObj.episode)
                    else:
                        neededEps.append(epObj.episode)

                logger.log(
                    "Single-ep check result is neededEps: " + str(neededEps) + ", notNeededEps: " + str(notNeededEps),
                    logger.DEBUG)

                if not neededEps:
                    logger.log("All of these episodes were covered by single episode results, ignoring this multi-episode result", logger.DEBUG)
                    continue

                # check if these eps are already covered by another multi-result
                multiNeededEps = []
                multiNotNeededEps = []
                for epObj in multiResult.episodes:
                    if epObj.episode in multiResults:
                        multiNotNeededEps.append(epObj.episode)
                    else:
                        multiNeededEps.append(epObj.episode)

                logger.log(
                    "Multi-ep check result is multiNeededEps: " + str(multiNeededEps) + ", multiNotNeededEps: " + str(
                        multiNotNeededEps), logger.DEBUG)

                if not multiNeededEps:
                    logger.log(
                        "All of these episodes were covered by another multi-episode nzbs, ignoring this multi-ep result",
                        logger.DEBUG)
                    continue

                # don't bother with the single result if we're going to get it with a multi result
                for epObj in multiResult.episodes:
                    multiResults[epObj.episode] = multiResult
                    if epObj.episode in foundResults[curProvider.name]:
                        logger.log(
                            "A needed multi-episode result overlaps with a single-episode result for ep #" + str(
                                epObj.episode) + ", removing the single-episode results from the list", logger.DEBUG)
                        del foundResults[curProvider.name][epObj.episode]

        # of all the single ep results narrow it down to the best one for each episode
        finalResults += set(multiResults.values())
        for curEp in foundResults[curProvider.name]:
            if curEp in (MULTI_EP_RESULT, SEASON_RESULT):
                continue

            if not foundResults[curProvider.name][curEp]:
                continue

            # if all results were rejected move on to the next episode
            bestResult = pickBestResult(foundResults[curProvider.name][curEp], show)
            if not bestResult:
                continue

            # add result if its not a duplicate and
            found = False
            for i, result in enumerate(finalResults):
                for bestResultEp in bestResult.episodes:
                    if bestResultEp in result.episodes:
                        if result.quality < bestResult.quality:
                            finalResults.pop(i)
                        else:
                            found = True
            if not found:
                finalResults += [bestResult]

        # check that we got all the episodes we wanted first before doing a match and snatch
        wantedEpCount = 0
        for wantedEp in episodes:
            for result in finalResults:
                if wantedEp in result.episodes and isFinalResult(result):
                    wantedEpCount += 1

        # make sure we search every provider for results unless we found everything we wanted
        if wantedEpCount == len(episodes):
            break

    if not didSearch:
<<<<<<< HEAD
        logger.log(u"No NZB/Torrent/DDL providers found or enabled in the sickrage config for backlog searches. Please check your settings.",
                   logger.WARNING)
=======
        logger.log("No NZB/Torrent providers found or enabled in the sickrage config for backlog searches. Please check your settings.",
                   logger.INFO)
>>>>>>> 6097457a

    # Remove provider from thread name before return results
    threading.currentThread().name = origThreadName
    return finalResults<|MERGE_RESOLUTION|>--- conflicted
+++ resolved
@@ -139,7 +139,7 @@
                 dlResult = False
 
     elif result.resultType == "ddl":
-        client = clients.getClientIstance(sickbeard.DDL_METHOD)()
+        client = clients.getClientInstance(sickbeard.DDL_METHOD)()
         dlResult = client.sendDDL(result)
 
     else:
@@ -424,13 +424,8 @@
 
     if not didSearch:
         logger.log(
-<<<<<<< HEAD
-            u"No NZB/Torrent/DDL providers found or enabled in the sickrage config for daily searches. Please check your settings.",
-            logger.WARNING)
-=======
-            "No NZB/Torrent providers found or enabled in the sickrage config for daily searches. Please check your settings.",
+            "No NZB/Torrent/DDL providers found or enabled in the sickrage config for daily searches. Please check your settings.",
             logger.INFO)
->>>>>>> 6097457a
 
     return foundResults.values()
 
@@ -713,13 +708,8 @@
             break
 
     if not didSearch:
-<<<<<<< HEAD
-        logger.log(u"No NZB/Torrent/DDL providers found or enabled in the sickrage config for backlog searches. Please check your settings.",
-                   logger.WARNING)
-=======
-        logger.log("No NZB/Torrent providers found or enabled in the sickrage config for backlog searches. Please check your settings.",
+        logger.log("No NZB/Torrent/DDL providers found or enabled in the sickrage config for backlog searches. Please check your settings.",
                    logger.INFO)
->>>>>>> 6097457a
 
     # Remove provider from thread name before return results
     threading.currentThread().name = origThreadName

# coding=utf-8

# Author: Dustyn Gibson <miigotu@gmail.com>
# URL: https://sickrage.github.io
#
# This file is part of SickRage.
#
# SickRage is free software: you can redistribute it and/or modify
# it under the terms of the GNU General Public License as published by
# the Free Software Foundation, either version 3 of the License, or
# (at your option) any later version.
#
# SickRage is distributed in the hope that it will be useful,
# but WITHOUT ANY WARRANTY; without even the implied warranty of
# MERCHANTABILITY or FITNESS FOR A PARTICULAR PURPOSE. See the
# GNU General Public License for more details.
#
# You should have received a copy of the GNU General Public License
# along with SickRage. If not, see <http://www.gnu.org/licenses/>.

from __future__ import print_function, unicode_literals

import sickbeard
<<<<<<< HEAD

from sickbeard.notifiers import kodi, plex, emby, nmj, nmjv2, synoindex, \
    synologynotifier, pytivo, growl, prowl, libnotify, pushover, boxcar2, \
    nma, pushalot, pushbullet, freemobile, telegram, tweet, trakt, emailnotify, \
    slack, discord, join, twilio_notify, webhook
=======
from sickbeard.notifiers import (boxcar2, discord, emailnotify, emby, freemobile, growl, join, kodi, libnotify, nma, nmj, nmjv2, plex, prowl, pushalot,
                                 pushbullet, pushover, pytivo, slack, synoindex, synologynotifier, telegram, trakt, tweet, twilio_notify)
>>>>>>> 24e6898b

# home theater / nas
kodi_notifier = kodi.Notifier()
plex_notifier = plex.Notifier()
emby_notifier = emby.Notifier()
nmj_notifier = nmj.Notifier()
nmjv2_notifier = nmjv2.Notifier()
synoindex_notifier = synoindex.Notifier()
synology_notifier = synologynotifier.Notifier()
pytivo_notifier = pytivo.Notifier()

# devices
growl_notifier = growl.Notifier()
prowl_notifier = prowl.Notifier()
libnotify_notifier = libnotify.Notifier()
pushover_notifier = pushover.Notifier()
boxcar2_notifier = boxcar2.Notifier()
nma_notifier = nma.Notifier()
pushalot_notifier = pushalot.Notifier()
pushbullet_notifier = pushbullet.Notifier()
freemobile_notifier = freemobile.Notifier()
telegram_notifier = telegram.Notifier()
join_notifier = join.Notifier()
# social
twitter_notifier = tweet.Notifier()
twilio_notifier = twilio_notify.Notifier()
trakt_notifier = trakt.Notifier()
email_notifier = emailnotify.Notifier()
slack_notifier = slack.Notifier()
discord_notifier = discord.Notifier()
webhook_notifier = webhook.Notifier()

notifiers = [
    libnotify_notifier,  # Libnotify notifier goes first because it doesn't involve blocking on network activity.
    kodi_notifier,
    plex_notifier,
    nmj_notifier,
    nmjv2_notifier,
    synoindex_notifier,
    synology_notifier,
    pytivo_notifier,
    growl_notifier,
    freemobile_notifier,
    telegram_notifier,
    prowl_notifier,
    pushover_notifier,
    boxcar2_notifier,
    nma_notifier,
    pushalot_notifier,
    pushbullet_notifier,
    twitter_notifier,
    twilio_notifier,
    trakt_notifier,
    email_notifier,
    slack_notifier,
    discord_notifier,
    join_notifier,
    webhook_notifier
]


def notify_download(ep_name):
    for n in notifiers:
        n.notify_download(ep_name)


def notify_subtitle_download(ep_name, lang):
    for n in notifiers:
        n.notify_subtitle_download(ep_name, lang)


def notify_snatch(ep_name):
    for n in notifiers:
        n.notify_snatch(ep_name)


def notify_git_update(new_version=""):
    if sickbeard.NOTIFY_ON_UPDATE:
        for n in notifiers:
            if hasattr(n, 'notify_git_update'):
                n.notify_git_update(new_version)
            else:
                print(n.__module__)


def notify_login(ipaddress):
    if sickbeard.NOTIFY_ON_LOGIN and not sickbeard.helpers.is_ip_private(ipaddress):
        for n in notifiers:
            if hasattr(n, 'notify_login'):
                n.notify_login(ipaddress)
            else:
                print(n.__module__)<|MERGE_RESOLUTION|>--- conflicted
+++ resolved
@@ -21,16 +21,8 @@
 from __future__ import print_function, unicode_literals
 
 import sickbeard
-<<<<<<< HEAD
-
-from sickbeard.notifiers import kodi, plex, emby, nmj, nmjv2, synoindex, \
-    synologynotifier, pytivo, growl, prowl, libnotify, pushover, boxcar2, \
-    nma, pushalot, pushbullet, freemobile, telegram, tweet, trakt, emailnotify, \
-    slack, discord, join, twilio_notify, webhook
-=======
 from sickbeard.notifiers import (boxcar2, discord, emailnotify, emby, freemobile, growl, join, kodi, libnotify, nma, nmj, nmjv2, plex, prowl, pushalot,
-                                 pushbullet, pushover, pytivo, slack, synoindex, synologynotifier, telegram, trakt, tweet, twilio_notify)
->>>>>>> 24e6898b
+                                 pushbullet, pushover, pytivo, slack, synoindex, synologynotifier, telegram, trakt, tweet, twilio_notify, webhook)
 
 # home theater / nas
 kodi_notifier = kodi.Notifier()

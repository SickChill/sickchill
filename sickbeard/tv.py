--- conflicted
+++ resolved
@@ -2214,14 +2214,6 @@
         result_name = pattern
 
         # if there's no release group in the db, let the user know we replaced it
-<<<<<<< HEAD
-        if not hasattr(self, '_release_group') and not replace_map['%RG'] == 'SiCKRAGE':
-            logger.log(u"Episode has no release group, replacing it with '" + replace_map['%RG'] + "'", logger.DEBUG)
-            self._release_group = replace_map['%RG']  # if release_group is not in the db, put it there
-        elif not self._release_group and not replace_map['%RG'] == 'SiCKRAGE':
-            logger.log(u"Episode has no release group, replacing it with '" + replace_map['%RG'] + "'", logger.DEBUG)
-            self._release_group = replace_map['%RG']  # if release_group is not in the db, put it there
-=======
         if replace_map['%RG'] and replace_map['%RG'] != 'SiCKRAGE':
             if not hasattr(self, '_release_group'):
                 logger.log(u"Episode has no release group, replacing it with '" + replace_map['%RG'] + "'", logger.DEBUG)
@@ -2229,7 +2221,6 @@
             elif not self._release_group:
                 logger.log(u"Episode has no release group, replacing it with '" + replace_map['%RG'] + "'", logger.DEBUG)
                 self._release_group = replace_map['%RG']  # if release_group is not in the db, put it there
->>>>>>> 0d271202
 
         # if there's no release name then replace it with a reasonable facsimile
         if not replace_map['%RN']:

--- conflicted
+++ resolved
@@ -3863,37 +3863,6 @@
                 $('#addShowForm').submit();
             });
 
-<<<<<<< HEAD
-=======
-            /***********************************************
-            * jQuery Form to Form Wizard- (c) Dynamic Drive (www.dynamicdrive.com)
-            * This notice MUST stay intact for legal use
-            * Visit http://www.dynamicdrive.com/ for this script and 100s more.
-            ***********************************************/
-
-            function goToStep(num) {
-                $('.step').each(function () {
-                    if ($.data(this, 'section') + 1 === num) {
-                        $(this).click();
-                    }
-                });
-            }
-
-            $('#nameToSearch').focus();
-
-            // @TODO we need to move to real forms instead of this
-            var myform = new formtowizard({
-                formid: 'addShowForm',
-                revealfx: ['slide', 500],
-                oninit: function () {
-                    updateSampleText();
-                    if ($('input:hidden[name=whichSeries]').length && $('#fullShowPath').length) {
-                        goToStep(3);
-                    }
-                }
-            });
-
->>>>>>> 212cba93
             $('#rootDirText').change(updateSampleText);
             $('#qualityPreset').change(updateSampleText);
             $('#searchResults').on('change', '.whichSeries', updateSampleText);

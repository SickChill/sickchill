--- conflicted
+++ resolved
@@ -272,13 +272,8 @@
 tornado = "^6.3.2"
 tvdbsimple = "^1.0.6"
 Unidecode = "^1.2.0"
-<<<<<<< HEAD
-validators = ">=0.18.2,<0.29.0"
+validators = ">=0.30.0,<0.33.0"
 enzyme = ">=0.4.1,<0.6.0"
-=======
-validators = ">=0.30.0,<0.33.0"
-enzyme = "^0.4.1"
->>>>>>> 30991bbd
 python3-fanart = "^2.0.0"
 gntp = "^1.0.3"
 "tus.py" = "^1.3.4"

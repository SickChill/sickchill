--- conflicted
+++ resolved
@@ -83,10 +83,12 @@
 *.woff			binary
 *.woff2			binary
 *.eot			binary
-<<<<<<< HEAD
+
+# Archives
+*.gz			binary
+*.zip			binary
+*.7z			binary
 *.rar			binary
-*.dll			binary
-*.lib
 
 #linguist overides
 lib/* linguist-vendored
@@ -94,12 +96,4 @@
 lib/enyzme/__init__.py linguist-vendored=false
 lib/fake_useragent/ linguist-vendored=false
 lib/fanart/ linguist-vendored=false
-lib/feedparser/ linguist-vendored=false
-=======
-
-# Archives
-*.gz			binary
-*.zip			binary
-*.7z			binary
-*.rar			binary
->>>>>>> 13cb1c9b
+lib/feedparser/ linguist-vendored=false
--- conflicted
+++ resolved
@@ -59,13 +59,8 @@
     "jquery": "^3.2.1",
     "load-grunt-tasks": "^5.1.0",
     "lodash": "^4.17.15",
-<<<<<<< HEAD
-    "mem-fs": "^3.0.0",
+    "mem-fs": "^4.0.0",
     "mem-fs-editor": "^10.0.3",
-=======
-    "mem-fs": "^4.0.0",
-    "mem-fs-editor": "^10.0.2",
->>>>>>> 10284430
     "mini-css-extract-plugin": "^2.6.1",
     "sass": "^1.55.0",
     "sass-loader": "^13.1.0",

--- conflicted
+++ resolved
@@ -59,17 +59,13 @@
     "jquery": "^3.2.1",
     "load-grunt-tasks": "^5.1.0",
     "lodash": "^4.17.15",
-<<<<<<< HEAD
     "mem-fs": "^2.2.1",
     "mem-fs-editor": "^9.5.0",
     "mini-css-extract-plugin": "^2.6.1",
     "sass": "^1.55.0",
     "sass-loader": "^13.1.0",
-    "snyk": "^1.1025.0",
+    "snyk": "^1.1029.0",
     "style-loader": "^3.3.1",
-=======
-    "snyk": "^1.1029.0",
->>>>>>> 2175e8f8
     "toml": "^3.0.0",
     "webpack": "^5.74.0",
     "webpack-cli": "^4.10.0",

--- conflicted
+++ resolved
@@ -190,24 +190,14 @@
                 active = False
         %>
         % if scheduler == 'backlogSearchScheduler':
-<<<<<<< HEAD
-            % if settings.searchQueueScheduler.action.is_backlog_paused():
-                <td>${_('Paused')}</td>
-=======
             <% searchQueue = getattr(settings, 'searchQueueScheduler') %>
             % if searchQueue.action.is_backlog_paused():
                 <td style="background-color:red">${_('Paused')}</td>
->>>>>>> 3913297b
             % else:
                 <td style="background-color:${('red', 'green')[enabled]}">${enabled}</td>
             % endif
-<<<<<<< HEAD
-            % if settings.searchQueueScheduler.action.is_backlog_in_progress():
-                <td>${_('True')}</td>
-=======
             % if searchQueue.action.is_backlog_in_progress():
                 <td style="background-color:green">${_('True')}</td>
->>>>>>> 3913297b
             % else:
                 <td style="background-color:${('red', 'green')[active]}">${active}</td>
             % endif

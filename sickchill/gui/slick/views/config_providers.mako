<%inherit file="/layouts/config.mako" />
<%!
    from sickchill.oldbeard import providers
    from sickchill import settings
    from sickchill.oldbeard.filters import hide
    from sickchill.oldbeard.helpers import anon_url
    from sickchill.providers.GenericProvider import GenericProvider
%>

<%block name="scripts">
    <script type="text/javascript" src="${static_url('js/configProviders.js')}"></script>
    <script type="text/javascript">
        $(document).ready(function() {
            $('#config-components').tabs();
            $('#config-components').on( "tabsactivate", function( event, ui ){
                if(ui.newPanel.selector === '#provider-options') {
                    //TODO: Reload provider options list
                }
            });
            % if settings.USE_NZBS:
                % for provider in settings.newznab_provider_list:
                    $(this).addProvider('${provider.get_id()}', '${provider.name}', '${provider.url}', '${provider.key}', '${provider.categories}', ${int(provider.default)});
                % endfor
            % endif
            % if settings.USE_TORRENTS:
                % for provider in settings.torrent_rss_provider_list:
                    $(this).addTorrentRssProvider('${provider.get_id()}', '${provider.name}', '${provider.url}', '${provider.cookies}', '${provider.titleTAG}');
                % endfor
            % endif
        });
    </script>
</%block>

<%block name="tabs">
    <li><a href="#provider-priorities">${_('Provider Priorities')}</a></li>
    <li><a href="#provider-options">${_('Provider Options')}</a></li>

    % if settings.USE_NZBS:
        <li><a href="#custom-newznab">${_('Configure Custom Newznab Providers')}</a></li>
    % endif

    % if settings.USE_TORRENTS:
        <li><a href="#custom-torrent">${_('Configure Custom Torrent Providers')}</a></li>
    % endif
</%block>

<%block name="pages">
    <form id="configForm" action="saveProviders" method="post">

        <div id="provider-priorities" class="component-group">
            <div class="row">
                <div class="col-lg-3 col-md-4 col-sm-4 col-xs-12">
                    <div class="component-group-desc">
                        <h3>${_('Provider Priorities')}</h3>
                        <p>${_('Check off and drag the providers into the order you want them to be used.')}</p>
                        <p>${_('At least one provider is required but two are recommended.')}</p>

                        % if not settings.USE_NZBS or not settings.USE_TORRENTS:
                            <blockquote style="margin: 20px 0;">NZB/${_('Torrent and NZB providers can be toggled in ')}
                                <b><a class="primary" href="/config/search">Search Settings</a></b></blockquote>
                        % else:
                            <br>
                        % endif

                        <div>
                            <p class="note"><span class="red-text">*</span> ${_('Provider does not support backlog or manual searches')}</p>
                            <p class="note"><span class="red-text">!</span> ${_('Provider does not support daily rss searches')}</p>
                        </div>
                    </div>
                </div>
                <div class="col-lg-9 col-md-8 col-sm-8 col-xs-12">

                    <fieldset class="component-group-list">

                        <ul id="provider_order_list">
                            % for provider in providers.sorted_provider_list(only_enabled=True):
                            <%
                                if provider.has_option('custom_url'):
                                    provider_url = provider.custom_url or provider.url
                                else:
                                    provider_url = provider.url
                            %>
                                <li class="ui-state-default ${('nzb-provider', 'torrent-provider')[provider.provider_type == GenericProvider.TORRENT]}" id="${provider.get_id()}">
                                    <input type="checkbox" id="enable_${provider.get_id()}" name="enable_${provider.get_id()}" class="provider_enabler" ${checked(provider.is_enabled)} />
                                    <a href="${anon_url(provider_url)}" class="imgLink" rel="noreferrer" target="_blank">
                                        <img src="${static_url('images/providers/' + provider.image_name())}" alt="${provider.name}" title="${provider.name}" width="16" height="16" style="vertical-align:middle;" />
                                    </a>
                                    <label for="enable_${provider.get_id()}" style="vertical-align:middle;">${provider.name}</label>
                                    ${('<span class="red-text">*</span>', '')[provider.can_backlog]} ${('<span class="red-text">!</span>', '')[provider.can_daily]}
                                    <span class="ui-icon ui-icon-arrowthick-2-n-s pull-right" style="vertical-align:middle;"></span>
                                    <span class="ui-icon ${('ui-icon-locked','ui-icon-unlocked')[provider.public]} pull-right" style="vertical-align:middle;"></span>
                                </li>
                            % endfor
                        </ul>
                        <input type="hidden" name="provider_order" id="provider_order" value="${" ".join([x.get_id(':'+str(int(x.is_enabled))) for x in providers.sorted_provider_list()])}" />
                    </fieldset>
                </div>
            </div>
        </div>

        <div id="provider-options" class="component-group">
            <div class="row">
                <div class="col-lg-3 col-md-4 col-sm-4 col-xs-12">
                    <div class="component-group-desc">
                        <h3>${_('Provider Options')}</h3>
                        <p>${_('Configure individual provider settings here.')}</p>
                        <p>${_('Check with provider\'s website on how to obtain an API key if needed.')}</p>
                    </div>
                </div>
                <div class="col-lg-9 col-md-8 col-sm-8 col-xs-12">

                    <fieldset class="component-group-list">

                        <div class="field-pair row">

                            <div class="col-lg-3 col-md-4 col-sm-5 col-xs-12">
                                <label class="component-title">${_('Configure provider')}</label>
                            </div>
                            <div class="col-lg-9 col-md-8 col-sm-7 col-xs-12 component-desc">
                                <%
                                    provider_config_list = providers.sorted_provider_list(only_enabled = True)
                                %>
                                % if any(provider.is_enabled for provider in provider_config_list):
                                    <select id="editAProvider" class="form-control input-sm input250">
                                        % for cur_provider in (provider for provider in provider_config_list if provider.is_enabled):
                                            <option value="${cur_provider.get_id()}">${cur_provider.name}</option>
                                        % endfor
                                    </select>
                                % else:
                                    <label>${_('No providers available to configure. You must enable either torrent or newznab first to enable providers.')}</label>
                                % endif
                            </div>
                        </div>


                        <!-- start div for editing providers //-->
                        % for provider in settings.newznab_provider_list:
                            <div class="providerDiv" id="${provider.get_id("Div")}">
                                % if provider.default and provider.needs_auth:

                                    <div class="field-pair row">
                                        <div class="col-lg-3 col-md-4 col-sm-5 col-xs-12">
                                            <label class="component-title">${_('URL')}</label>
                                        </div>
                                        <div class="col-lg-9 col-md-8 col-sm-7 col-xs-12 component-desc">
                                            <input type="text" value="${provider.url}" class="form-control input-sm input350" disabled autocapitalize="off" />
                                        </div>
                                    </div>

                                    <div class="field-pair row">
                                        <div class="col-lg-3 col-md-4 col-sm-5 col-xs-12">
                                            <label class="component-title">${_('API key')}</label>
                                        </div>
                                        <div class="col-lg-9 col-md-8 col-sm-7 col-xs-12 component-desc">
                                            <input type="text" value="${provider.key}" newznab_name="${provider.get_id("_hash")}" class="newznab_key form-control input-sm input350" autocapitalize="off" />
                                        </div>
                                    </div>
                                % endif

                                % if provider.has_option('enable_daily'):
                                    <div class="field-pair row">
                                        <div class="col-lg-3 col-md-4 col-sm-5 col-xs-12">
                                            <label class="component-title">${_('Enable daily searches')}</label>
                                        </div>
                                        <div class="col-lg-9 col-md-8 col-sm-7 col-xs-12 component-desc">
                                            <input type="checkbox" name="${provider.get_id("_enable_daily")}" ${checked(provider.daily_enabled)} ${disabled(provider.can_daily)} />
                                            <label for="${provider.get_id("_enable_daily")}">${_('enable provider to perform daily searches.')}</label>
                                            % if not provider.can_daily:
                                              <p class="note"><span class="red-text">${_('Daily search is currently not working on this provider')}</span></p>
                                            % endif
                                        </div>
                                    </div>
                                % endif

<<<<<<< HEAD
                                % if provider.has_option('enable_backlog'):
                                    <div class="field-pair row${hidden(provider.supports_backlog)}">
=======
                                % if hasattr(curNewznabProvider, 'enable_backlog'):
                                    <div class="field-pair row">
>>>>>>> 2b1c3417
                                        <div class="col-lg-3 col-md-4 col-sm-5 col-xs-12">
                                            <label class="component-title">${_('Enable backlog searches')}</label>
                                        </div>
                                        <div class="col-lg-9 col-md-8 col-sm-7 col-xs-12 component-desc">
                                            <input type="checkbox" name="${provider.get_id("_enable_backlog")}" ${checked(provider.backlog_enabled)} ${disabled(provider.can_backlog)} />
                                            <label for="${provider.get_id("_enable_backlog")}">${_('enable provider to perform backlog searches.')}</label>
                                            % if not provider.can_backlog:
                                              <p class="note"><span class="red-text">${_('Backlog search is currently not working on this provider')}</span></p>
                                            % endif
                                        </div>
                                    </div>
                                % endif

                                % if provider.has_option('search_mode'):
                                    <div class="field-pair row">
                                        <div class="col-lg-3 col-md-4 col-sm-5 col-xs-12">
                                            <label class="component-title">${_('Season search mode')}</label>
                                        </div>
                                        <div class="col-lg-9 col-md-8 col-sm-7 col-xs-12 component-desc">
                                            <div class="row">
                                                <div class="col-md-12">
                                                    <label>${_('when searching for complete seasons you can choose to have it look for season packs only, or choose to have it build a complete season from just single episodes.')}</label>
                                                </div>
                                            </div>
                                            <div class="row">
                                                <div class="col-md-12">
                                                    <input type="radio" name="${provider.get_id("_search_mode")}" value="season" ${checked(provider.search_mode=="season")}/>
                                                    <label for="${provider.get_id("_search_mode_sponly")}">${_('season packs only.')}</label>
                                                </div>
                                            </div>
                                            <div class="row">
                                                <div class="col-md-12">
                                                    <input type="radio" name="${provider.get_id("_search_mode")}" value="episode" ${checked(provider.search_mode=="episode")}/>
                                                    <label for="${provider.get_id("_search_mode_eponly")}">${_('episodes only.')}</label>
                                                </div>
                                            </div>
                                        </div>
                                    </div>
                                % endif

                                % if provider.has_option('search_fallback'):
                                    <div class="field-pair row">
                                        <div class="col-lg-3 col-md-4 col-sm-5 col-xs-12">
                                            <label class="component-title">${_('Enable fallback')}</label>
                                        </div>
                                        <div class="col-lg-9 col-md-8 col-sm-7 col-xs-12 component-desc">
                                            <input type="checkbox" name="${provider.get_id("_search_fallback")}" id="${provider.get_id("_search_fallback")}" ${checked(provider.search_fallback_enabled)}/>
                                            <label for="${provider.get_id("_search_fallback")}">
                                                ${_('when searching for a complete season depending on search mode you may return no results, this helps by restarting the search using the opposite search mode.')}
                                            ss</label>
                                        </div>
                                    </div>
                                % endif

                            </div>
                        % endfor

                        % for provider in [provider for provider in providers.sorted_provider_list() if provider.provider_type == GenericProvider.NZB and provider not in settings.newznab_provider_list]:
                            <div class="providerDiv" id="${provider.get_id("Div")}">
                                % if provider.has_option('username'):
                                    <div class="field-pair row">
                                        <div class="col-lg-3 col-md-4 col-sm-5 col-xs-12">
                                            <label class="component-title">${_('Username')}</label>
                                        </div>
                                        <div class="col-lg-9 col-md-8 col-sm-7 col-xs-12 component-desc">
                                            <input type="text" name="${provider.get_id("_username")}" value="${provider.username}" class="form-control input-sm input350" autocapitalize="off" autocomplete="no" />
                                        </div>
                                    </div>
                                % endif

                                % if provider.has_option('api_key'):
                                    <div class="field-pair row">
                                        <div class="col-lg-3 col-md-4 col-sm-5 col-xs-12">
                                            <label class="component-title">${_('API key')}</label>
                                        </div>
                                        <div class="col-lg-9 col-md-8 col-sm-7 col-xs-12 component-desc">
                                            <input type="text" name="${provider.get_id("_api_key")}" value="${provider.api_key}" class="form-control input-sm input350" autocapitalize="off" />
                                        </div>
                                    </div>
                                % endif

                                % if provider.has_option('enable_daily'):
                                    <div class="field-pair row">
                                        <div class="col-lg-3 col-md-4 col-sm-5 col-xs-12">
                                            <label class="component-title">${_('Enable daily searches')}</label>
                                        </div>
                                        <div class="col-lg-9 col-md-8 col-sm-7 col-xs-12 component-desc">
                                            <input type="checkbox" name="${provider.get_id("_enable_daily")}" ${checked(provider.daily_enabled)} ${disabled(provider.can_daily)} />
                                            <label for="${provider.get_id("_enable_daily")}">${_('enable provider to perform daily searches.')}</label>
                                            % if not provider.can_daily:
                                              <p class="note"><span class="red-text">${_('Daily search is currently not working on this provider')}</span></p>
                                            % endif
                                        </div>
                                    </div>
                                % endif

<<<<<<< HEAD
                                % if provider.has_option('enable_backlog'):
                                    <div class="field-pair row${hidden(provider.supports_backlog)}">
=======
                                % if hasattr(curNzbProvider, 'enable_backlog'):
                                    <div class="field-pair row">
>>>>>>> 2b1c3417
                                        <div class="col-lg-3 col-md-4 col-sm-5 col-xs-12">
                                            <label class="component-title">${_('Enable backlog searches')}</label>
                                        </div>
                                        <div class="col-lg-9 col-md-8 col-sm-7 col-xs-12 component-desc">
                                            <input type="checkbox" name="${provider.get_id("_enable_backlog")}" ${checked(provider.backlog_enabled)} ${disabled(provider.can_backlog)} />
                                            <label for="${provider.get_id("_enable_backlog")}">${_('enable provider to perform backlog searches.')}</label>
                                            % if not provider.can_backlog:
                                              <p class="note"><span class="red-text">${_('Backlog search is currently not working on this provider')}</span></p>
                                            % endif
                                        </div>
                                    </div>
                                % endif

                                % if provider.has_option('search_mode'):
                                    <div class="field-pair row">
                                        <div class="col-lg-3 col-md-4 col-sm-5 col-xs-12">
                                            <label class="component-title">${_('Season search mode')}</label>
                                        </div>
                                        <div class="col-lg-9 col-md-8 col-sm-7 col-xs-12 component-desc">
                                            <div class="row">
                                                <div class="col-md-12">
                                                    <label>${_('when searching for complete seasons you can choose to have it look for season packs only, or choose to have it build a complete season from just single episodes.')}</label>
                                                </div>
                                            </div>
                                            <div class="row">
                                                <div class="col-md-12">
                                                    <input type="radio" name="${provider.get_id("_search_mode")}" id="${provider.get_id("_search_mode_sponly")}" value="season" ${checked(provider.search_mode=="season")}/>
                                                    <label for="${provider.get_id("_search_mode_sponly")}">season packs only.</label>
                                                </div>
                                            </div>
                                            <div class="row">
                                                <div class="col-md-12">
                                                    <input type="radio" name="${provider.get_id("_search_mode")}" value="episode" ${checked(provider.search_mode=="episode")}/>
                                                    <label for="${provider.get_id("_search_mode_eponly")}">episodes only.</label>
                                                </div>
                                            </div>
                                        </div>
                                    </div>
                                % endif

                                % if provider.has_option('search_fallback'):
                                    <div class="field-pair row">
                                        <div class="col-lg-3 col-md-4 col-sm-5 col-xs-12">
                                            <label class="component-title">${_('Enable fallback')}</label>
                                        </div>
                                        <div class="col-lg-9 col-md-8 col-sm-7 col-xs-12 component-desc">
                                            <input type="checkbox" name="${provider.get_id("_search_fallback")}" id="${provider.get_id("_search_fallback")}" ${checked(provider.search_fallback_enabled)}/>
                                            <label for="${provider.get_id("_search_fallback")}">
                                                ${_('when searching for a complete season depending on search mode you may return no results, this helps by restarting the search using the opposite search mode.')}
                                            </label>
                                        </div>
                                    </div>
                                % endif

                            </div>
                        % endfor

                        % for provider in [provider for provider in providers.sorted_provider_list() if provider.provider_type == GenericProvider.TORRENT]:
                            <div class="providerDiv" id="${provider.get_id("Div")}">

                                % if provider.has_option('custom_url'):
                                    <div class="field-pair row">
                                        <div class="col-lg-3 col-md-4 col-sm-5 col-xs-12">
                                            <label class="component-title">${_('Custom URL')}</label>
                                        </div>
                                        <div class="col-lg-9 col-md-8 col-sm-7 col-xs-12 component-desc">
                                            <input type="text" name="${provider.get_id("_custom_url")}" id="${provider.get_id("_custom_url")}" value="${provider.custom_url}" class="form-control input-sm input350" autocapitalize="off" />
                                            <label for="${provider.get_id("_custom_url")}">${_('the URL should include the protocol (and port if applicable).  Examples:  http://192.168.1.4/ or http://localhost:3000/')}</label>
                                        </div>
                                    </div>
                                % endif

                                % if provider.has_option('api_key'):
                                    <div class="field-pair row">
                                        <div class="col-lg-3 col-md-4 col-sm-5 col-xs-12">
                                            <label class="component-title">${_('Api key')}</label>
                                        </div>
                                        <div class="col-lg-9 col-md-8 col-sm-7 col-xs-12 component-desc">
                                            <input type="text" name="${provider.get_id("_api_key")}" id="${provider.get_id("_api_key")}" value="${provider.api_key}" class="form-control input-sm input350" autocapitalize="off" />
                                        </div>
                                    </div>
                                % endif

                                % if provider.has_option('digest'):
                                    <div class="field-pair row">
                                        <div class="col-lg-3 col-md-4 col-sm-5 col-xs-12">
                                            <label class="component-title">${_('Digest')}</label>
                                        </div>
                                        <div class="col-lg-9 col-md-8 col-sm-7 col-xs-12 component-desc">
                                            <input type="text" name="${provider.get_id("_digest")}" id="${provider.get_id("_digest")}" value="${provider.digest}" class="form-control input-sm input350" autocapitalize="off" />
                                        </div>
                                    </div>
                                % endif

                                % if provider.has_option('hash'):
                                    <div class="field-pair row">
                                        <div class="col-lg-3 col-md-4 col-sm-5 col-xs-12">
                                            <label class="component-title">${_('Hash')}</label>
                                        </div>
                                        <div class="col-lg-9 col-md-8 col-sm-7 col-xs-12 component-desc">
                                            <input type="text" name="${provider.get_id("_hash")}" id="${provider.get_id("_hash")}" value="${provider.hash}" class="form-control input-sm input350" autocapitalize="off" />
                                        </div>
                                    </div>
                                % endif

                                % if provider.has_option('username'):
                                    <div class="field-pair row">
                                        <div class="col-lg-3 col-md-4 col-sm-5 col-xs-12">
                                            <label class="component-title">${_('Username')}</label>
                                        </div>
                                        <div class="col-lg-9 col-md-8 col-sm-7 col-xs-12 component-desc">
                                            <input type="text" name="${provider.get_id("_username")}" id="${provider.get_id("_username")}" value="${provider.username}" class="form-control input-sm input350" autocapitalize="off" autocomplete="no" />
                                        </div>
                                    </div>
                                % endif

                                % if provider.has_option('password'):
                                    <div class="field-pair row">
                                        <div class="col-lg-3 col-md-4 col-sm-5 col-xs-12">
                                            <label class="component-title">${_('Password')}</label>
                                        </div>
                                        <div class="col-lg-9 col-md-8 col-sm-7 col-xs-12 component-desc">
                                            <input type="password" name="${provider.get_id("_password")}" id="${provider.get_id("_password")}" value="${provider.password|hide}" class="form-control input-sm input350" autocomplete="no" autocapitalize="off" />
                                        </div>
                                    </div>
                                % endif

                                % if provider.has_option('passkey'):
                                    <div class="field-pair row">
                                        <div class="col-lg-3 col-md-4 col-sm-5 col-xs-12">
                                            <label class="component-title">${_('Passkey')}</label>
                                        </div>
                                        <div class="col-lg-9 col-md-8 col-sm-7 col-xs-12 component-desc">
                                            <input type="text" name="${provider.get_id("_passkey")}" id="${provider.get_id("_passkey")}" value="${provider.passkey|hide}" class="form-control input-sm input350" autocapitalize="off" />
                                        </div>
                                    </div>
                                % endif

                                % if provider.enable_cookies:
                                    <div class="field-pair row">
                                        <div class="col-lg-3 col-md-4 col-sm-5 col-xs-12">
                                            <label class="component-title">${_('Cookies')}</label>
                                        </div>
                                        <div class="col-lg-9 col-md-8 col-sm-7 col-xs-12 component-desc">
                                            <div class="row">
                                                <div class="col-md-12">
                                                    <input type="text" name="${provider.get_id("_cookies")}" id="${provider.get_id("_cookies")}" value="${provider.cookies}" class="form-control input-sm input350" autocapitalize="off" autocomplete="no" />
                                                </div>
                                            </div>
                                            <div class="row">
                                                <div class="col-md-12">
                                                    <label for="${provider.get_id("_cookies")}">
                                                        ${_('example: uid=1234;pass=567845439634987<br>' +
                                                        'note: uid and pass are not your username/password.<br>' +
                                                        'use DevTools or Firebug to get these values after logging in on your browser.')}
                                                    </label>
                                                </div>
                                            </div>
                                        </div>
                                    </div>
                                % endif

                                % if provider.has_option('pin'):
                                    <div class="field-pair row">
                                        <div class="col-lg-3 col-md-4 col-sm-5 col-xs-12">
                                            <label class="component-title">${_('Pin')}</label>
                                        </div>
                                        <div class="col-lg-9 col-md-8 col-sm-7 col-xs-12 component-desc">
                                            <input type="password" name="${provider.get_id("_pin")}" id="${provider.get_id("_pin")}" value="${provider.pin|hide}" class="form-control input-sm input100" autocomplete="no" autocapitalize="off" />
                                        </div>
                                    </div>
                                % endif

                                % if provider.has_option('ratio'):
                                    <div class="field-pair row">
                                        <div class="col-lg-3 col-md-4 col-sm-5 col-xs-12">
                                            <label class="component-title" id="${provider.get_id("_ratio_desc")}">${_('Seed ratio')}</label>
                                        </div>
                                        <div class="col-lg-9 col-md-8 col-sm-7 col-xs-12 component-desc">
                                            <div class="row">
                                                <div class="col-md-12">
                                                    <input type="number" min="-1" step="0.1" name="${provider.get_id("_ratio")}" id="${provider.get_id("_ratio")}" value="${provider.ratio or 0}" class="form-control input-sm input75" />
                                                </div>
                                            </div>
                                            <div class="row">
                                                <div class="col-md-12">
                                                    <label for="${provider.get_id("_ratio")}">${_('stop transfer when ratio is reached<br>(-1 SickChill default to seed forever, or leave blank for downloader default)')}</label>
                                                </div>
                                            </div>
                                        </div>
                                    </div>
                                % endif

                                % if provider.has_option('minseed'):
                                    <div class="field-pair row">
                                        <div class="col-lg-3 col-md-4 col-sm-5 col-xs-12">
                                            <label class="component-title" id="${provider.get_id("_minseed_desc")}">${_('Minimum seeders')}</label>
                                        </div>
                                        <div class="col-lg-9 col-md-8 col-sm-7 col-xs-12 component-desc">
                                            <input type="number" min="0" step="1" name="${provider.get_id("_minseed")}" value="${provider.minseed}" class="form-control input-sm input75" />
                                        </div>
                                    </div>
                                % endif

                                % if provider.has_option('minleech'):
                                    <div class="field-pair row">
                                        <div class="col-lg-3 col-md-4 col-sm-5 col-xs-12">
                                            <label class="component-title" id="${provider.get_id("_minleech_desc")}">${_('Minimum leechers')}</label>
                                        </div>
                                        <div class="col-lg-9 col-md-8 col-sm-7 col-xs-12 component-desc">
                                            <input type="number" min="0" step="1" name="${provider.get_id("_minleech")}" value="${provider.minleech}" class="form-control input-sm input75" />
                                        </div>
                                    </div>
                                % endif

                                % if provider.has_option('confirmed'):
                                    <div class="field-pair row">
                                        <div class="col-lg-3 col-md-4 col-sm-5 col-xs-12">
                                            <label class="component-title">${_('Confirmed download')}</label>
                                        </div>
                                        <div class="col-lg-9 col-md-8 col-sm-7 col-xs-12 component-desc">
                                            <input type="checkbox" name="${provider.get_id("_confirmed")}" id="${provider.get_id("_confirmed")}" ${checked(provider.confirmed)}/>
                                            <label for="${provider.get_id("_confirmed")}">${_('only download torrents from trusted or verified uploaders ?')}</label>
                                        </div>
                                    </div>
                                % endif

                                % if provider.has_option('ranked'):
                                    <div class="field-pair row">
                                        <div class="col-lg-3 col-md-4 col-sm-5 col-xs-12">
                                            <label class="component-title">${_('Ranked torrents')}</label>
                                        </div>
                                        <div class="col-lg-9 col-md-8 col-sm-7 col-xs-12 component-desc">
                                            <input type="checkbox" name="${provider.get_id("_ranked")}" id="${provider.get_id("_ranked")}" ${checked(provider.ranked)} />
                                            <label for="${provider.get_id("_ranked")}">${_('only download ranked torrents (trusted releases)')}</label>
                                        </div>
                                    </div>
                                % endif

                                % if provider.has_option('engrelease'):
                                    <div class="field-pair row">
                                        <div class="col-lg-3 col-md-4 col-sm-5 col-xs-12">
                                            <label class="component-title">${_('English torrents')}</label>
                                        </div>
                                        <div class="col-lg-9 col-md-8 col-sm-7 col-xs-12 component-desc">
                                            <input type="checkbox" name="${provider.get_id("_engrelease")}" id="${provider.get_id("_engrelease")}" ${checked(provider.engrelease)} />
                                            <label for="${provider.get_id("_engrelease")}">${_('only download english torrents, or torrents containing english subtitles')}</label>
                                        </div>
                                    </div>
                                % endif

                                % if provider.has_option('onlyspasearch'):
                                    <div class="field-pair row">
                                        <div class="col-lg-3 col-md-4 col-sm-5 col-xs-12">
                                            <label class="component-title">${_('For Spanish torrents')}</label>
                                        </div>
                                        <div class="col-lg-9 col-md-8 col-sm-7 col-xs-12 component-desc">
                                            <input type="checkbox" name="${provider.get_id("_onlyspasearch")}" id="${provider.get_id("_onlyspasearch")}" ${checked(provider.onlyspasearch)} />
                                            <label for="${provider.get_id("_onlyspasearch")}">${_('ONLY search on this provider if show info is defined as "Spanish" (avoid provider\'s use for VOS shows)')}</label>
                                        </div>
                                    </div>
                                % endif

                                % if provider.has_option('sorting'):
                                    <div class="field-pair row">
                                        <div class="col-lg-3 col-md-4 col-sm-5 col-xs-12">
                                            <label class="component-title">${_('Sorting results by')}</label>
                                        </div>
                                        <div class="col-lg-9 col-md-8 col-sm-7 col-xs-12 component-desc">
                                            <select name="${provider.get_id("_sorting")}" id="${provider.get_id("_sorting")}" class="form-control input-sm input200">
                                                % for curAction in ('last', 'seeders', 'leechers'):
                                                    <option value="${curAction}" ${selected(curAction == provider.sorting)}>${curAction}</option>
                                                % endfor
                                            </select>
                                        </div>
                                    </div>
                                % endif

                                % if provider.has_option('freeleech'):
                                    <div class="field-pair row">
                                        <div class="col-lg-3 col-md-4 col-sm-5 col-xs-12">
                                            <label class="component-title">${_('Freeleech')}</label>
                                        </div>
                                        <div class="col-lg-9 col-md-8 col-sm-7 col-xs-12 component-desc">
                                            <input type="checkbox" name="${provider.get_id("_freeleech")}" id="${provider.get_id("_freeleech")}" ${checked(provider.freeleech)} />
                                            <label for="${provider.get_id("_freeleech")}">${_('only download <b>"FreeLeech"</b> torrents.')}</label>
                                        </div>
                                    </div>
                                % endif

                                % if provider.has_option('enable_daily'):
                                    <div class="field-pair row">
                                        <div class="col-lg-3 col-md-4 col-sm-5 col-xs-12">
                                            <label class="component-title">${_('Enable daily searches')}</label>
                                        </div>
                                        <div class="col-lg-9 col-md-8 col-sm-7 col-xs-12 component-desc">
<<<<<<< HEAD
                                            <input type="checkbox" name="${provider.get_id("_enable_daily")}" ${checked(provider.daily_enabled)} ${disabled(not provider.can_daily)} />
                                            <label for="${provider.get_id("_enable_daily")}">${_('enable provider to perform daily searches.')}</label>
                                            % if not provider.can_daily:
=======
                                            <input type="checkbox" name="${curTorrentProvider.get_id("_enable_daily")}"
                                                   id="${curTorrentProvider.get_id("_enable_daily")}"
                                                   ${checked(curTorrentProvider.daily_enabled)}
                                                   ${disabled(curTorrentProvider.can_daily)}
                                            />
                                            <label for="${curTorrentProvider.get_id("_enable_daily")}">${_('enable provider to perform daily searches.')}</label>
                                            % if not curTorrentProvider.can_daily:
>>>>>>> 2b1c3417
                                              <p class="note"><span class="red-text">${_('Daily search is currently not working on this provider')}</span></p>
                                            % endif
                                        </div>
                                    </div>
                                % endif

<<<<<<< HEAD
                                % if provider.has_option('enable_backlog'):
                                    <div class="field-pair row${hidden(provider.supports_backlog)}">
=======
                                % if hasattr(curTorrentProvider, 'enable_backlog'):
                                    <div class="field-pair row">
>>>>>>> 2b1c3417
                                        <div class="col-lg-3 col-md-4 col-sm-5 col-xs-12">
                                            <label class="component-title">${_('Enable backlog searches')}</label>
                                        </div>
                                        <div class="col-lg-9 col-md-8 col-sm-7 col-xs-12 component-desc">
                                            <input type="checkbox" name="${provider.get_id("_enable_backlog")}" ${checked(provider.backlog_enabled)} ${disabled(provider.can_backlog)} />

                                            <label for="${provider.get_id("_enable_backlog")}">${_('enable provider to perform backlog searches.')}</label>
                                            % if not provider.can_backlog:
                                              <p class="note"><span class="red-text">${_('Backlog search is currently not working on this provider')}</span></p>
                                            % endif
                                        </div>
                                    </div>
                                % endif

                                % if provider.has_option('search_mode'):
                                    <div class="field-pair row">
                                        <div class="col-lg-3 col-md-4 col-sm-5 col-xs-12">
                                            <label class="component-title">${_('Season search mode')}</label>
                                        </div>
                                        <div class="col-lg-9 col-md-8 col-sm-7 col-xs-12 component-desc">
                                            <div class="row">
                                                <div class="col-md-12">
                                                    <label>${_('when searching for complete seasons you can choose to have it look for season packs only, or choose to have it build a complete season from just single episodes.')}</label>
                                                </div>
                                            </div>
                                            <div class="row">
                                                <div class="col-md-12">
                                                    <input type="radio" name="${provider.get_id("_search_mode")}" value="season" ${checked(provider.search_mode=="season")}/>
                                                    <label for="${provider.get_id("_search_mode_sponly")}">season packs only.</label>
                                                </div>
                                            </div>
                                            <div class="row">
                                                <div class="col-md-12">
                                                    <input type="radio" name="${provider.get_id("_search_mode")}" value="episode" ${checked(provider.search_mode=="episode")}/>
                                                    <label for="${provider.get_id("_search_mode_eponly")}">episodes only.</label>
                                                </div>
                                            </div>
                                        </div>
                                    </div>
                                % endif

                                % if provider.has_option('search_fallback'):
                                    <div class="field-pair row">
                                        <div class="col-lg-3 col-md-4 col-sm-5 col-xs-12">
                                            <label class="component-title">${_('Enable fallback')}</label>
                                        </div>
                                        <div class="col-lg-9 col-md-8 col-sm-7 col-xs-12 component-desc">
                                            <input type="checkbox" name="${provider.get_id("_search_fallback")}" id="${provider.get_id("_search_fallback")}" ${checked(provider.search_fallback_enabled)}/>
                                            <label for="${provider.get_id("_search_fallback")}">
                                                ${_('when searching for a complete season depending on search mode you may return no results, this helps by restarting the search using the opposite search mode.')}
                                            </label>
                                        </div>
                                    </div>
                                % endif

                                % if provider.has_option('cat'):
                                    <div class="field-pair row">
                                        <div class="col-lg-3 col-md-4 col-sm-5 col-xs-12">
                                            <label class="component-title">${_('Category')}</label>
                                        </div>
                                        <div class="col-lg-9 col-md-8 col-sm-7 col-xs-12 component-desc">
                                            <select name="${provider.get_id("_cat")}" id="${provider.get_id("_cat")}" class="form-control input-sm input200">
                                                % for i in provider.category_dict.values():
                                                    <option value="${i}" ${selected(i == provider.cat)}>${i}</option>
                                                % endfor
                                            </select>
                                        </div>
                                    </div>
                                % endif

                                % if provider.has_option('subtitle'):
                                    <div class="field-pair row">
                                        <div class="col-lg-3 col-md-4 col-sm-5 col-xs-12">
                                            <label class="component-title">${_('Subtitled')}</label>
                                        </div>
                                        <div class="col-lg-9 col-md-8 col-sm-7 col-xs-12 component-desc">
                                            <input type="checkbox" name="${provider.get_id("_subtitle")}" id="${provider.get_id("_subtitle")}" ${checked(provider.subtitle)}/>
                                            <label for="${provider.get_id("_subtitle")}">${_('select torrent with Italian subtitle')}</label>
                                        </div>
                                    </div>
                                % endif

                            </div>
                        % endfor

                    </fieldset>
                </div>
            </div>
        </div>

        % if settings.USE_NZBS:
            <div id="custom-newznab" class="component-group">
                <div class="row">
                    <div class="col-lg-3 col-md-4 col-sm-4 col-xs-12">
                        <div class="component-group-desc">
                            <h3>${_('Configure Custom<br>Newznab Providers')}</h3>
                            <p>${_('Add and setup or remove custom Newznab providers.')}</p>
                        </div>
                    </div>
                    <div class="col-lg-9 col-md-8 col-sm-8 col-xs-12">

                        <fieldset class="component-group-list">

                            <div class="field-pair row">
                                <div class="col-lg-3 col-md-4 col-sm-5 col-xs-12">
                                    <label class="component-title">${_('Select provider')}</label>
                                </div>
                                <div class="col-lg-9 col-md-8 col-sm-7 col-xs-12 component-desc">
                                    <input type="hidden" name="newznab_string" id="newznab_string" />
                                    <select id="editANewznabProvider" class="form-control input-sm input200">
                                        <option value="addNewznab">${_('-- add new provider --')}</option>
                                    </select>
                                </div>
                            </div>

                            <div class="newznabProviderDiv" id="addNewznab">

                                <div class="field-pair row">
                                    <div class="col-lg-3 col-md-4 col-sm-5 col-xs-12">
                                        <label class="component-title">${_('Provider name')}</label>
                                    </div>
                                    <div class="col-lg-9 col-md-8 col-sm-7 col-xs-12 component-desc">
                                        <input type="text" id="newznab_name" class="form-control input-sm input200" autocapitalize="off" title="Provider name" />
                                    </div>
                                </div>

                                <div class="field-pair row">
                                    <div class="col-lg-3 col-md-4 col-sm-5 col-xs-12">
                                        <label class="component-title">${_('Site URL')}</label>
                                    </div>
                                    <div class="col-lg-9 col-md-8 col-sm-7 col-xs-12 component-desc">
                                        <input type="text" id="newznab_url" class="form-control input-sm input350" autocapitalize="off" title="Provider url" />
                                    </div>
                                </div>
                                <div class="field-pair row">
                                    <div class="col-lg-3 col-md-4 col-sm-5 col-xs-12">
                                        <span class="component-title">${_('API key')}</span>
                                    </div>
                                    <div class="col-lg-9 col-md-8 col-sm-7 col-xs-12 component-desc">
                                        <div class="row">
                                            <div class="col-md-12">
                                                <input type="password" id="newznab_key" class="form-control input-sm input350" autocapitalize="off" />
                                            </div>
                                        </div>
                                        <div class="row">
                                            <div class="col-md-12">
                                                <label for="newznab_key" class="component-desc">(if not required, type 0)</label>
                                            </div>
                                        </div>
                                    </div>
                                </div>

                                <div class="field-pair row" id="newznabcapdiv">
                                    <div class="col-lg-3 col-md-4 col-sm-5 col-xs-12">
                                        <span class="component-title">${_('Newznab search categories')}</span>
                                    </div>
                                    <div class="col-lg-9 col-md-8 col-sm-7 col-xs-12 component-desc">
                                        <div class="row">
                                            <div class="col-md-12">
                                                <select id="newznab_cap" multiple="multiple" style="min-width:10em;"></select>
                                                <select id="newznab_cat" multiple="multiple" style="min-width:10em;"></select>
                                            </div>
                                        </div>
                                        <div class="row">
                                            <div class="col-md-12">
                                                <label><b>${_('select your Newznab categories on the left, and click the "update categories" button to use them for searching.) <b>don\'t forget to to save the form!')}</b></label>
                                            </div>
                                        </div>
                                        <div class="row">
                                            <div class="col-md-12">
                                                <input class="btn newznab_cat_update" type="button" id="newznab_cat_update" value="${_('Update Categories')}" disabled />
                                            </div>
                                        </div>
                                    </div>
                                </div>

                                <div class="row">
                                    <div class="col-md-12">
                                        <div id="newznab_add_div">
                                            <input class="btn newznab_save" type="button" id="newznab_add" value="${_('Add')}" />
                                        </div>
                                        <div id="newznab_update_div" style="display: none;">
                                            <input class="btn btn-danger newznab_delete" type="button" id="newznab_delete" value="${_('Delete')}" />
                                        </div>
                                    </div>
                                </div>

                            </div>

                        </fieldset>
                    </div>
                </div>
            </div>
        % endif

        % if settings.USE_TORRENTS:
            <div id="custom-torrent" class="component-group">
                <div class="row">
                    <div class="col-lg-3 col-md-4 col-sm-4 col-xs-12">
                        <div class="component-group-desc">
                            <h3>${_('Configure Custom Torrent Providers')}</h3>
                            <p>${_('Add and setup or remove custom RSS providers.')}</p>
                        </div>
                    </div>
                    <div class="col-lg-9 col-md-8 col-sm-8 col-xs-12">

                        <fieldset class="component-group-list">

                            <div class="field-pair row">
                                <div class="col-lg-3 col-md-4 col-sm-5 col-xs-12">
                                    <label class="component-title">${_('Select provider')}</label>
                                </div>
                                <div class="col-lg-9 col-md-8 col-sm-7 col-xs-12 component-desc">
                                    <input type="hidden" name="torrent_rss_string" id="torrent_rss_string" />
                                    <select id="editATorrentRssProvider" class="form-control input-sm input200">
                                        <option value="addTorrentRss">${_('-- add new provider --')}</option>
                                    </select>
                                </div>
                            </div>

                            <div class="torrentRssProviderDiv" id="addTorrentRss">

                                <div class="field-pair row">
                                    <div class="col-lg-3 col-md-4 col-sm-5 col-xs-12">
                                        <label class="component-title">${_('Provider name')}</label>
                                    </div>
                                    <div class="col-lg-9 col-md-8 col-sm-7 col-xs-12 component-desc">
                                        <input type="text" id="torrentrss_name" class="form-control input-sm input200" autocapitalize="off" />
                                    </div>
                                </div>
                                <div class="field-pair row">
                                    <div class="col-lg-3 col-md-4 col-sm-5 col-xs-12">
                                        <label class="component-title">${_('RSS URL')}</label>
                                    </div>
                                    <div class="col-lg-9 col-md-8 col-sm-7 col-xs-12 component-desc">
                                        <input type="text" id="torrentrss_url" class="form-control input-sm input350" autocapitalize="off" />
                                    </div>
                                </div>
                                <div class="field-pair row">
                                    <div class="col-lg-3 col-md-4 col-sm-5 col-xs-12">
                                        <label class="component-title">${_('Cookies')}</label>
                                    </div>
                                    <div class="col-lg-9 col-md-8 col-sm-7 col-xs-12 component-desc">
                                        <div class="row">
                                            <div class="col-md-12">
                                                <input type="text" id="torrentrss_cookies" class="form-control input-sm input350" autocapitalize="off" />
                                            </div>
                                        </div>
                                        <div class="row">
                                            <div class="col-md-12">
                                                <label>eg. uid=xx;pass=yy</label>
                                            </div>
                                        </div>
                                    </div>
                                </div>
                                <div class="field-pair row">
                                    <div class="col-lg-3 col-md-4 col-sm-5 col-xs-12">
                                        <label class="component-title">${_('Search element')}</label>
                                    </div>
                                    <div class="col-lg-9 col-md-8 col-sm-7 col-xs-12 component-desc">
                                        <div class="row">
                                            <div class="col-md-12">
                                                <input type="text" id="torrentrss_titleTAG" class="form-control input-sm input200" value="title" autocapitalize="off" />
                                            </div>
                                        </div>
                                        <div class="row">
                                            <div class="col-md-12">
                                                <span class="component-desc">${_('eg: title')}</span>
                                            </div>
                                        </div>
                                    </div>
                                </div>

                                <div class="row">
                                    <div class="col-md-12">
                                        <div id="torrentrss_add_div">
                                            <input type="button" class="btn torrentrss_save" id="torrentrss_add" value="${_('Add')}" />
                                        </div>
                                        <div id="torrentrss_update_div" style="display: none;">
                                            <input type="button" class="btn btn-danger torrentrss_delete" id="torrentrss_delete" value="${_('Delete')}" />
                                        </div>
                                    </div>
                                </div>

                            </div>
                        </fieldset>
                    </div>
                </div>
            </div>
        % endif

    </form>
</%block><|MERGE_RESOLUTION|>--- conflicted
+++ resolved
@@ -172,13 +172,8 @@
                                     </div>
                                 % endif
 
-<<<<<<< HEAD
                                 % if provider.has_option('enable_backlog'):
-                                    <div class="field-pair row${hidden(provider.supports_backlog)}">
-=======
-                                % if hasattr(curNewznabProvider, 'enable_backlog'):
-                                    <div class="field-pair row">
->>>>>>> 2b1c3417
+                                     <div class="field-pair row">
                                         <div class="col-lg-3 col-md-4 col-sm-5 col-xs-12">
                                             <label class="component-title">${_('Enable backlog searches')}</label>
                                         </div>
@@ -275,13 +270,8 @@
                                     </div>
                                 % endif
 
-<<<<<<< HEAD
                                 % if provider.has_option('enable_backlog'):
-                                    <div class="field-pair row${hidden(provider.supports_backlog)}">
-=======
-                                % if hasattr(curNzbProvider, 'enable_backlog'):
-                                    <div class="field-pair row">
->>>>>>> 2b1c3417
+                                    <div class="field-pair row">
                                         <div class="col-lg-3 col-md-4 col-sm-5 col-xs-12">
                                             <label class="component-title">${_('Enable backlog searches')}</label>
                                         </div>
@@ -578,32 +568,17 @@
                                             <label class="component-title">${_('Enable daily searches')}</label>
                                         </div>
                                         <div class="col-lg-9 col-md-8 col-sm-7 col-xs-12 component-desc">
-<<<<<<< HEAD
-                                            <input type="checkbox" name="${provider.get_id("_enable_daily")}" ${checked(provider.daily_enabled)} ${disabled(not provider.can_daily)} />
+                                            <input type="checkbox" name="${provider.get_id("_enable_daily")}" ${checked(provider.daily_enabled)} ${disabled(provider.can_daily)} />
                                             <label for="${provider.get_id("_enable_daily")}">${_('enable provider to perform daily searches.')}</label>
                                             % if not provider.can_daily:
-=======
-                                            <input type="checkbox" name="${curTorrentProvider.get_id("_enable_daily")}"
-                                                   id="${curTorrentProvider.get_id("_enable_daily")}"
-                                                   ${checked(curTorrentProvider.daily_enabled)}
-                                                   ${disabled(curTorrentProvider.can_daily)}
-                                            />
-                                            <label for="${curTorrentProvider.get_id("_enable_daily")}">${_('enable provider to perform daily searches.')}</label>
-                                            % if not curTorrentProvider.can_daily:
->>>>>>> 2b1c3417
                                               <p class="note"><span class="red-text">${_('Daily search is currently not working on this provider')}</span></p>
                                             % endif
                                         </div>
                                     </div>
                                 % endif
 
-<<<<<<< HEAD
                                 % if provider.has_option('enable_backlog'):
-                                    <div class="field-pair row${hidden(provider.supports_backlog)}">
-=======
-                                % if hasattr(curTorrentProvider, 'enable_backlog'):
-                                    <div class="field-pair row">
->>>>>>> 2b1c3417
+                                    <div class="field-pair row">
                                         <div class="col-lg-3 col-md-4 col-sm-5 col-xs-12">
                                             <label class="component-title">${_('Enable backlog searches')}</label>
                                         </div>

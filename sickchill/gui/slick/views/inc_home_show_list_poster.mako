--- conflicted
+++ resolved
@@ -126,17 +126,6 @@
                     </div>
 
                     <div class="show-date">
-<<<<<<< HEAD
-                        % if cur_airs_next:
-                        <%
-                        ldatetime = sbdatetime.sbdatetime.convert_to_setting(network_timezones.parse_date_time(cur_airs_next,  curShow.airs, curShow.network))
-                        try:
-                            out = str(sbdatetime.sbdatetime.sbfdate(ldatetime))
-                        except (ValueError, OSError):
-                            out = _('Invalid date')
-                            pass
-                        %>
-=======
                         % if cur_airs_next or cur_airs_prev:
                             % if cur_airs_next:
                             <%
@@ -157,7 +146,6 @@
                                     pass
                             %>
                             % endif:
->>>>>>> 5b291dee
                         ${_(display_status)} ${out}
                         % else:
                             ${_(display_status)}

--- conflicted
+++ resolved
@@ -38,19 +38,11 @@
         self.set_header("Cache-Control", "max-age=0,no-cache,no-store")
         self.set_header("Content-Type", "application/json")
         search_terms = [
-<<<<<<< HEAD
-            self.get_argument("search_term", strip=True)
-        ]  # get_arguments to make this a list of terms, we can probably add advanced searching here.
-        lang = self.get_argument("lang", default=settings.INDEXER_DEFAULT_LANGUAGE, strip=True)
-        indexer = int(self.get_argument("indexer", default=settings.INDEXER_DEFAULT, strip=True))
-        exact = config.checkbox_to_value(self.get_argument("exact", strip=True))
-=======
             self.get_body_argument("search_term", strip=True)
         ]  # get_arguments to make this a list of terms, we can probably add advanced searching here.
         lang = self.get_body_argument("lang", default=settings.INDEXER_DEFAULT_LANGUAGE, strip=True)
         indexer = int(self.get_body_argument("indexer", default=settings.INDEXER_DEFAULT, strip=True))
         exact = config.checkbox_to_value(self.get_body_argument("exact", strip=True))
->>>>>>> c5c53457
 
         # If search term ends with what looks like a year, enclose it in ()
         matches = re.match(r"^(.+ |)([12][0-9]{3})$", search_term)
@@ -556,11 +548,7 @@
         indexerLang = self.get_argument("indexerLang", default=settings.INDEXER_DEFAULT_LANGUAGE, strip=True)
 
         # grab our list of other dirs if given
-<<<<<<< HEAD
-        other_shows = self.get_arguments("other_shows", default=[], strip=True)
-=======
         other_shows = self.get_arguments("other_shows", strip=True)
->>>>>>> c5c53457
         whichSeries = self.get_argument("whichSeries", strip=True)
         fullShowPath = self.get_argument("fullShowPath", default=None, strip=True)
 
@@ -708,11 +696,7 @@
         """
 
         # grab a list of other shows to add, if provided
-<<<<<<< HEAD
-        shows_to_add = self.get_arguments("shows_to_add", default=[], strip=True)
-=======
         shows_to_add = self.get_arguments("shows_to_add", strip=True)
->>>>>>> c5c53457
 
         indexer_id_given = []
         dirs_only = []
